--- conflicted
+++ resolved
@@ -11,12 +11,9 @@
     MARKTPLAATS_CLIENT_ID: ${env:MARKTPLAATS_CLIENT_ID}
     MARKTPLAATS_CLIENT_SECRET: ${env:MARKTPLAATS_CLIENT_SECRET}
     FRONTEND_DOMAIN: marktplaats-frontend-simple-prod-website.s3-website.eu-west-1.amazonaws.com
-<<<<<<< HEAD
     PINECONE_API_KEY: ${env:PINECONE_API_KEY}
     PINECONE_ENVIRONMENT: ${env:PINECONE_ENVIRONMENT, 'us-east-1'}
-=======
-    TAXONOMY_KNOWLEDGE_BASE_ID: PORZ8IEECD
->>>>>>> d6675504
+
   iam:
     role:
       statements:
