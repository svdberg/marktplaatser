--- conflicted
+++ resolved
@@ -7,12 +7,9 @@
 
 # Force AWS region to eu-west-1 at the very start
 os.environ['AWS_REGION'] = 'eu-west-1'
-<<<<<<< HEAD
+
 from .pinecone_rag_utils import generate_listing_with_pinecone_rag
-=======
-from .bedrock_utils import generate_listing_with_claude_vision
-from .bedrock_rag_utils import generate_listing_with_claude_vision_rag
->>>>>>> d6675504
+
 from .rekognition_utils import extract_labels_and_text
 from .category_matcher import (
     match_category_name,
@@ -68,7 +65,6 @@
         # Extract labels and text using Rekognition for additional context
         labels, text = extract_labels_and_text(image_data)
 
-<<<<<<< HEAD
         # Fetch Marktplaats categories first
         cats = fetch_marktplaats_categories()
         flat = flatten_categories(cats)
@@ -110,38 +106,7 @@
                     "category_id": category_id,
                     "suggested_category": listing_data.get("category", "")
                 })
-=======
-        # Try RAG approach first if Knowledge Base is configured
-        knowledge_base_id = os.environ.get('TAXONOMY_KNOWLEDGE_BASE_ID')
-        
-        if knowledge_base_id:
-            print(f"🚀 Using RAG with Knowledge Base: {knowledge_base_id}")
-            # Generate listing with RAG - no expensive API calls!
-            listing_data = generate_listing_with_claude_vision_rag(
-                image_data=image_data,
-                rekognition_labels=labels,
-                rekognition_text=text,
-                knowledge_base_id=knowledge_base_id
-            )
-        else:
-            print("⚠️  Falling back to traditional approach - no Knowledge Base configured")
-            # Fallback to expensive API approach
-            cats = fetch_marktplaats_categories()
-            flat = flatten_categories(cats)
-            listing_data = generate_listing_with_claude_vision(
-                image_data=image_data,
-                rekognition_labels=labels,
-                rekognition_text=text,
-                available_categories=flat
-            )
-
-        # Handle category matching based on approach used
-        if knowledge_base_id and 'categoryId' in listing_data:
-            # RAG already provided categoryId, use it directly
-            category_match = {
-                'categoryId': listing_data['categoryId'],
-                'match': listing_data.get('category', '')
->>>>>>> d6675504
+
             }
             print(f"✅ RAG provided category: {category_match}")
         else:
@@ -164,20 +129,8 @@
         # Map AI attributes to Marktplaats attributes
         # Pinecone RAG generates attributes in Dutch, so we still need to map them to the correct format
         try:
-<<<<<<< HEAD
             mp_attributes = fetch_category_attributes(category_match["id"], flat)
-=======
-            # For RAG approach, fetch categories only when needed for attributes
-            if not knowledge_base_id:
-                # We already have flat categories from traditional approach
-                mp_attributes = fetch_category_attributes(category_match["categoryId"], flat)
-            else:
-                # RAG approach - fetch categories just for attribute mapping
-                cats = fetch_marktplaats_categories()
-                flat = flatten_categories(cats)
-                mp_attributes = fetch_category_attributes(category_match["categoryId"], flat)
-
->>>>>>> d6675504
+
             mapped_attributes = map_ai_attributes_to_marktplaats(
                 listing_data.get("attributes", {}),
                 mp_attributes,
